--- conflicted
+++ resolved
@@ -553,37 +553,31 @@
 		return nil, err.Trace()
 	}
 	encodedBytes := make([][]byte, encoder.k+encoder.m)
-
 	errCh := make(chan error, len(readers))
 	var errRet error
-	readCnt := 0
+	var readCnt int
 
 	for i, reader := range readers {
-		i := i
-		reader := reader
-		go func() {
+		go func(reader io.Reader, i int) {
 			encodedBytes[i] = make([]byte, curChunkSize)
 			_, err := io.ReadFull(reader, encodedBytes[i])
 			if err != nil {
 				encodedBytes[i] = nil
-			}
-			errCh <- err
-		}()
-	}
-	for range readers {
+				errCh <- err
+				return
+			}
+			errCh <- nil
+		}(reader, i)
+		// read through errCh for any errors
 		err := <-errCh
 		if err != nil {
-<<<<<<< HEAD
-			return nil, probe.NewError(err)
-=======
 			errRet = err
 		} else {
 			readCnt++
->>>>>>> bdc00624
 		}
 	}
 	if readCnt < int(encoder.k) {
-		return nil, iodine.New(errRet, nil)
+		return nil, probe.NewError(errRet)
 	}
 	decodedData, err := encoder.Decode(encodedBytes, int(curBlockSize))
 	if err != nil {
